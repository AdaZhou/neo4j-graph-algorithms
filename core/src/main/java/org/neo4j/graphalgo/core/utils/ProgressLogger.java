--- conflicted
+++ resolved
@@ -17,14 +17,9 @@
         return new ProgressLoggerAdapter(log, task);
     }
 
-<<<<<<< HEAD
-    void logProgress(double percentDone);
-    void logDone();
-=======
     void logProgress(double percentDone, Supplier<String> msg);
 
     void logDone(Supplier<String> msg);
->>>>>>> 82e4eeb8
 
     default void logProgress(double numerator, double denominator, Supplier<String> msg) {
         logProgress(numerator / denominator, msg);
