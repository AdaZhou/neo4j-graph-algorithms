<?xml version="1.0" encoding="UTF-8"?>
<project xmlns="http://maven.apache.org/POM/4.0.0"
         xmlns:xsi="http://www.w3.org/2001/XMLSchema-instance"
         xsi:schemaLocation="http://maven.apache.org/POM/4.0.0 http://maven.apache.org/xsd/maven-4.0.0.xsd">
    <parent>
        <artifactId>graph-algorithms-parent</artifactId>
        <groupId>org.neo4j</groupId>
<<<<<<< HEAD
        <version>3.2.2.2-SNAPSHOT</version>
=======
        <version>3.1.5.2-SNAPSHOT</version>
>>>>>>> 82e4eeb8
    </parent>
    <modelVersion>4.0.0</modelVersion>

    <artifactId>graph-algorithms-core</artifactId>

    <name>Neo4j Graph Algorithms :: Core</name>

    <dependencies>
        <dependency>
            <groupId>org.neo4j</groupId>
            <artifactId>neo4j</artifactId>
            <scope>provided</scope>
        </dependency>

        <!-- TODO -->
        <dependency>
            <groupId>com.carrotsearch</groupId>
            <artifactId>hppc</artifactId>
            <version>0.7.2</version>
        </dependency>

    </dependencies>

    <build>
        <plugins>
           <plugin>
               <groupId>org.asciidoctor</groupId>
               <artifactId>asciidoctor-maven-plugin</artifactId>
               <version>1.5.3</version>
               <executions>
                   <execution>
                       <id>generate-docs</id>
                       <phase/>
                   </execution>
               </executions>
            </plugin>
        </plugins>
    </build>

</project><|MERGE_RESOLUTION|>--- conflicted
+++ resolved
@@ -5,11 +5,7 @@
     <parent>
         <artifactId>graph-algorithms-parent</artifactId>
         <groupId>org.neo4j</groupId>
-<<<<<<< HEAD
         <version>3.2.2.2-SNAPSHOT</version>
-=======
-        <version>3.1.5.2-SNAPSHOT</version>
->>>>>>> 82e4eeb8
     </parent>
     <modelVersion>4.0.0</modelVersion>
 
